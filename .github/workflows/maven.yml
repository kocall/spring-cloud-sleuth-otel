--- conflicted
+++ resolved
@@ -5,15 +5,9 @@
 
 on:
   push:
-<<<<<<< HEAD
-    branches: [ main, 1.1.x ]
+    branches: [ main, 1.0.x ]
   pull_request:
-    branches: [ main, 1.1.x ]
-=======
-    branches: [ 1.0.x ]
-  pull_request:
-    branches: [ 1.0.x ]
->>>>>>> 4cb3f1f0
+    branches: [ main, 1.0.x ]
 
 jobs:
   build:
